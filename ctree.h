--- conflicted
+++ resolved
@@ -456,13 +456,9 @@
 	 BTRFS_FEATURE_INCOMPAT_DEFAULT_SUBVOL |	\
 	 BTRFS_FEATURE_INCOMPAT_COMPRESS_LZO |		\
 	 BTRFS_FEATURE_INCOMPAT_BIG_METADATA |		\
-<<<<<<< HEAD
+	 BTRFS_FEATURE_INCOMPAT_EXTENDED_IREF |		\
 	 BTRFS_FEATURE_INCOMPAT_RAID56 |		\
 	 BTRFS_FEATURE_INCOMPAT_MIXED_GROUPS)
-=======
-	 BTRFS_FEATURE_INCOMPAT_MIXED_GROUPS |		\
-	 BTRFS_FEATURE_INCOMPAT_EXTENDED_IREF)
->>>>>>> 2161e1b6
 
 /*
  * A leaf is full of items. offset and size tell us where to find
