--- conflicted
+++ resolved
@@ -695,7 +695,6 @@
 	return root;
 }
 
-<<<<<<< HEAD
 void btrfs_free_fs_info(struct btrfs_fs_info *fs_info)
 {
 	free(fs_info->tree_root);
@@ -707,40 +706,6 @@
 	free(fs_info->log_root_tree);
 	free(fs_info);
 }
-=======
-static struct btrfs_fs_info *__open_ctree_fd(int fp, const char *path,
-					     u64 sb_bytenr,
-					     u64 root_tree_bytenr, int writes,
-					     int partial, int restore)
-{
-	u32 sectorsize;
-	u32 nodesize;
-	u32 leafsize;
-	u32 blocksize;
-	u32 stripesize;
-	u64 generation;
-	struct btrfs_key key;
-	struct btrfs_root *tree_root = malloc(sizeof(struct btrfs_root));
-	struct btrfs_root *extent_root = malloc(sizeof(struct btrfs_root));
-	struct btrfs_root *chunk_root = malloc(sizeof(struct btrfs_root));
-	struct btrfs_root *dev_root = malloc(sizeof(struct btrfs_root));
-	struct btrfs_root *csum_root = malloc(sizeof(struct btrfs_root));
-	struct btrfs_fs_info *fs_info = malloc(sizeof(*fs_info));
-	int ret;
-	struct btrfs_super_block *disk_super;
-	struct btrfs_fs_devices *fs_devices = NULL;
-	u64 total_devs;
-	u64 features;
-
-	memset(tree_root, 0, sizeof(struct btrfs_root));
-	memset(extent_root, 0, sizeof(struct btrfs_root));
-	memset(chunk_root, 0, sizeof(struct btrfs_root));
-	memset(dev_root, 0, sizeof(struct btrfs_root));
-	memset(csum_root, 0, sizeof(struct btrfs_root));
-
-	if (sb_bytenr == 0)
-		sb_bytenr = BTRFS_SUPER_INFO_OFFSET;
->>>>>>> 095e21af
 
 struct btrfs_fs_info *btrfs_new_fs_info(int writable, u64 sb_bytenr)
 {
@@ -764,19 +729,12 @@
 	    !fs_info->csum_root || !fs_info->super_copy)
 		goto free_all;
 
-<<<<<<< HEAD
 	memset(fs_info->super_copy, 0, BTRFS_SUPER_INFO_SIZE);
 	memset(fs_info->tree_root, 0, sizeof(struct btrfs_root));
 	memset(fs_info->extent_root, 0, sizeof(struct btrfs_root));
 	memset(fs_info->chunk_root, 0, sizeof(struct btrfs_root));
 	memset(fs_info->dev_root, 0, sizeof(struct btrfs_root));
 	memset(fs_info->csum_root, 0, sizeof(struct btrfs_root));
-=======
-	if (!writes)
-		fs_info->readonly = 1;
-	if (restore)
-		fs_info->on_restoring = 1;
->>>>>>> 095e21af
 
 	extent_io_tree_init(&fs_info->extent_cache);
 	extent_io_tree_init(&fs_info->free_space_cache);
@@ -1020,7 +978,7 @@
 static struct btrfs_fs_info *__open_ctree_fd(int fp, const char *path,
 					     u64 sb_bytenr,
 					     u64 root_tree_bytenr, int writes,
-					     int partial)
+					     int partial, int restore)
 {
 	struct btrfs_fs_info *fs_info;
 	struct btrfs_super_block *disk_super;
@@ -1040,6 +998,8 @@
 		fprintf(stderr, "Failed to allocate memory for fs_info\n");
 		return NULL;
 	}
+	if (restore)
+		fs_info->on_restoring = 1;
 
 	ret = btrfs_scan_fs_devices(fp, path, &fs_devices);
 	if (ret)
@@ -1334,46 +1294,6 @@
 	return ret;
 }
 
-<<<<<<< HEAD
-=======
-static int close_all_devices(struct btrfs_fs_info *fs_info)
-{
-	struct list_head *list;
-	struct btrfs_device *device;
-
-	list = &fs_info->fs_devices->devices;
-	while (!list_empty(list)) {
-		device = list_entry(list->next, struct btrfs_device, dev_list);
-		list_del_init(&device->dev_list);
-		if (device->fd) {
-			fsync(device->fd);
-			if (posix_fadvise(device->fd, 0, 0, POSIX_FADV_DONTNEED))
-				fprintf(stderr, "Warning, could not drop caches\n");
-		}
-		close(device->fd);
-		kfree(device->name);
-		kfree(device->label);
-		kfree(device);
-	}
-	list_del(&fs_info->fs_devices->list);
-	kfree(fs_info->fs_devices);
-	return 0;
-}
-
-static void free_mapping_cache(struct btrfs_fs_info *fs_info)
-{
-	struct cache_tree *cache_tree = &fs_info->mapping_tree.cache_tree;
-	struct cache_extent *ce;
-	struct map_lookup *map;
-
-	while ((ce = find_first_cache_extent(cache_tree, 0))) {
-		map = container_of(ce, struct map_lookup, ce);
-		remove_cache_extent(cache_tree, ce);
-		kfree(map);
-	}
-}
-
->>>>>>> 095e21af
 int close_ctree(struct btrfs_root *root)
 {
 	int ret;
